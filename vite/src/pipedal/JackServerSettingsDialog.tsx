// Copyright (c) 2022 Robin Davies
//
// Permission is hereby granted, free of charge, to any person obtaining a copy of
// this software and associated documentation files (the "Software"), to deal in
// the Software without restriction, including without limitation the rights to
// use, copy, modify, merge, publish, distribute, sublicense, and/or sell copies of
// the Software, and to permit persons to whom the Software is furnished to do so,
// subject to the following conditions:
//
// The above copyright notice and this permission notice shall be included in all
// copies or substantial portions of the Software.
//
// THE SOFTWARE IS PROVIDED "AS IS", WITHOUT WARRANTY OF ANY KIND, EXPRESS OR
// IMPLIED, INCLUDING BUT NOT LIMITED TO THE WARRANTIES OF MERCHANTABILITY, FITNESS
// FOR A PARTICULAR PURPOSE AND NONINFRINGEMENT. IN NO EVENT SHALL THE AUTHORS OR
// COPYRIGHT HOLDERS BE LIABLE FOR ANY CLAIM, DAMAGES OR OTHER LIABILITY, WHETHER
// IN AN ACTION OF CONTRACT, TORT OR OTHERWISE, ARISING FROM, OUT OF OR IN
// CONNECTION WITH THE SOFTWARE OR THE USE OR OTHER DEALINGS IN THE SOFTWARE.


import { Theme } from '@mui/material/styles';

import WithStyles from './WithStyles';
import {createStyles} from './WithStyles';

import { withStyles } from "tss-react/mui";

import Button from '@mui/material/Button';
import DialogActions from '@mui/material/DialogActions';
import DialogEx from './DialogEx';
import JackServerSettings from './JackServerSettings';


import InputLabel from '@mui/material/InputLabel';
import FormControl from '@mui/material/FormControl';
import Select from '@mui/material/Select';
import DialogContent from '@mui/material/DialogContent';
import MenuItem from '@mui/material/MenuItem';
import Typography from '@mui/material/Typography';
import { PiPedalModel, PiPedalModelFactory } from './PiPedalModel';
<<<<<<< HEAD
=======
import IconButtonEx from './IconButtonEx'; 
import RefreshIcon from '@mui/icons-material/Refresh';
import Checkbox from '@mui/material/Checkbox';
import FormControlLabel from '@mui/material/FormControlLabel';
>>>>>>> 86f39a9b

import AlsaDeviceInfo from './AlsaDeviceInfo';
import ResizeResponsiveComponent from './ResizeResponsiveComponent';

function filterDevices(devices: AlsaDeviceInfo[]): AlsaDeviceInfo[] {
    return devices.filter(d => {
        const name = (d.name + ' ' + d.longName).toLowerCase();
        return !(name.includes('hdmi') || name.includes('bcm2835'));
    });
}

function sortDevices(devices: AlsaDeviceInfo[]): AlsaDeviceInfo[] {
    function category(d: AlsaDeviceInfo): number {
        if (d.supportsCapture && d.supportsPlayback) return 0;
        if (d.longName.toLowerCase().includes("usb")) return 1;
        return 2;
    }
    let copy = [...devices];
    copy.sort((a,b) => {
        let ca = category(a);
        let cb = category(b);
        if (ca !== cb) return ca - cb;
        return a.name.localeCompare(b.name);
    });
    return copy;
}

const  MIN_BUFFER_SIZE = 16;
const  MAX_BUFFER_SIZE = 2048;


interface BufferSetting {
    bufferSize: number;
    numberOfBuffers: number;
};

// empty string used when no valid device is selected - the default.
const INVALID_DEVICE_ID = "";
interface JackServerSettingsDialogState {
    latencyText: string;
    jackServerSettings: JackServerSettings;
    alsaDevices?: AlsaDeviceInfo[];
    okEnabled: boolean;
    fullScreen: boolean;
    compactWidth: boolean;
    showDeviceWarning: boolean;
    dontShowWarningAgain: boolean;
}

const styles = (theme: Theme) =>
    createStyles({
        formControl: {
            margin: theme.spacing(1),
            minWidth: 120,
        },
        selectEmpty: {
            marginTop: theme.spacing(2),
        },
        inputLabel: {
            whiteSpace: "nowrap"
        }
    });
export interface JackServerSettingsDialogProps extends WithStyles<typeof styles> {
    open: boolean;
    jackServerSettings: JackServerSettings;
    onClose: () => void;
    onApply: (jackServerSettings: JackServerSettings) => void;
}

function getLatencyText(settings?: JackServerSettings ): string {
    if (!settings) {
        return "\u00A0";
    }

    if (!settings.sampleRate || !settings.bufferSize || !settings.numberOfBuffers) {
        return "\u00A0";
    }

    let ms = (settings.bufferSize * settings.numberOfBuffers) / settings.sampleRate * 1000;
    return ms.toFixed(1) + "ms";
}

function getValidBufferCounts(bufferSize: number, alsaDeviceInfo?: AlsaDeviceInfo): number[]
{
    if (!alsaDeviceInfo)
    {
        return [];
    }
    let result: number[] = [];
    if (bufferSize * 2 >= alsaDeviceInfo.minBufferSize)
    {
        result =  [2,3,4,5,6];
    } else {
        let minBuffers = Math.ceil(alsaDeviceInfo.minBufferSize/bufferSize/2-0.0001);
        result = [minBuffers*2,minBuffers*3, minBuffers*4, minBuffers*5, minBuffers*6];
    }
    for (let i = 0; i < result.length; ++i)
    {
        let selectedSize = result[i]*bufferSize;
        if (selectedSize < alsaDeviceInfo.minBufferSize || selectedSize > alsaDeviceInfo.maxBufferSize)
        {
            result.splice(i,1);
            --i;
        }
    }

    return result;
}
function getValidBufferSizes(alsaDeviceInfo? : AlsaDeviceInfo): number[]
{
    if (!alsaDeviceInfo )
    {
        return [];
    }
    let result: number[] = [];
    for (let i = MIN_BUFFER_SIZE; i <= MAX_BUFFER_SIZE; i *= 2)
    {
        if (getValidBufferCounts(i,alsaDeviceInfo).length !== 0)
        {
            result.push(i);
        }
    }
    return result;
}
function getBestBuffers(
    alsaDeviceInfo: AlsaDeviceInfo | undefined,
    bufferSize: number, 
    numberOfBuffers: number,
    bufferSizeChanging: boolean = false
) : BufferSetting {
    if (!alsaDeviceInfo)
    {
        return { bufferSize:bufferSize, numberOfBuffers: numberOfBuffers};
    }

    // If the numberOfbuffers is fine as is, don't change the number of Buffers.
    // set default values. Otherwise, choose the best buffer count from available buffer counts.
    let validBuffercounts = getValidBufferCounts(bufferSize,alsaDeviceInfo);
    let ix = validBuffercounts.indexOf(numberOfBuffers);
    if (ix !== -1) {
        if (bufferSize*numberOfBuffers <= alsaDeviceInfo.maxBufferSize
            && bufferSize*numberOfBuffers >= alsaDeviceInfo.minBufferSize)
        {
            return {bufferSize: bufferSize, numberOfBuffers: numberOfBuffers};
        }
    }
    // if numberOfBuffers is not valid, and the user has just selected a new buffers size,
    // then choose from available buffer counts.
    if (bufferSizeChanging)
    {
        if (validBuffercounts.length !== 0)
        {
            // prefer the one thats divisible by 3.
            for (let i = 0; i < validBuffercounts.length; ++i)
            {
                if (validBuffercounts[i] % 3 === 0)
                {
                    numberOfBuffers = validBuffercounts[i];
                    return {bufferSize: bufferSize, numberOfBuffers:numberOfBuffers};
                }
            }
            numberOfBuffers = validBuffercounts[0];
            return {bufferSize: bufferSize, numberOfBuffers:numberOfBuffers};
        }
    }
     // otherwise select a sensible starting value.

<<<<<<< HEAD
    // favored default: 64x3.
    if (64*3 >= alsaDeviceInfo.minBufferSize && 64*3 <= alsaDeviceInfo.maxBufferSize)
    {
        return { bufferSize: 64, numberOfBuffers: 3};
    }
    // if that isn't possible then minBufferSize/2 x 4.
    bufferSize = alsaDeviceInfo.minBufferSize/2;
    numberOfBuffers = 4;
    // otherwise, minBufferSize/2 x 2.
    if (bufferSize*numberOfBuffers > alsaDeviceInfo.maxBufferSize)
    {
=======
    // Build candidate sizes with 32 first if present.
    let validBufferSizes = getValidBufferSizesMultiple(inDevice, outDevice);
    validBufferSizes.sort((a,b)=>a-b);
    if (validBufferSizes.indexOf(32) !== -1) {
        validBufferSizes = [32, ...validBufferSizes.filter(v => v !== 32)];
    }

  function tryPick(count: number): BufferSetting | undefined {
        for (let bs of validBufferSizes) {
            const counts = getValidBufferCountsMultiple(bs, inDevice, outDevice);
            if (counts.indexOf(count) !== -1) {
                if (bs * count >= minSize && bs * count <= maxSize) {
                    return { bufferSize: bs, numberOfBuffers: count };
                }
            }
        }
        return undefined;
    }

    let result = tryPick(4);
    if (!result) result = tryPick(3);
    if (!result) result = tryPick(2);
    if (result) return result;

    // Fallback to previous behaviour.
    if (64*3 >= minSize && 64*3 <= maxSize) {
        return { bufferSize: 64, numberOfBuffers: 3 };
    }
    bufferSize = minSize/2;
    numberOfBuffers = 4;
    if (bufferSize * numberOfBuffers > maxSize) {
>>>>>>> 86f39a9b
        numberOfBuffers = 2;
    }
   return { bufferSize: bufferSize, numberOfBuffers: numberOfBuffers };

};

function isOkEnabled(jackServerSettings: JackServerSettings, alsaDevices?: AlsaDeviceInfo[])
{
    if (!alsaDevices) return false;
<<<<<<< HEAD
    let alsaDevice: AlsaDeviceInfo | undefined = undefined;
    for (let i = 0; i < alsaDevices.length; ++i)
    {
        if (alsaDevices[i].id === jackServerSettings.alsaDevice) 
        {
            alsaDevice = alsaDevices[i];
        }
    }
    if (!alsaDevice) 
    {
        return false;
    }
    let deviceBufferSize = jackServerSettings.bufferSize * jackServerSettings.numberOfBuffers;
    if (deviceBufferSize < alsaDevice.minBufferSize || deviceBufferSize > alsaDevice.maxBufferSize)
    {
        return false;
    }
    let validBufferCounts = getValidBufferCounts(jackServerSettings.bufferSize, alsaDevice);
    let ix = validBufferCounts.indexOf(jackServerSettings.numberOfBuffers);
    if (ix === -1)
    {
        return false;
    }
=======
    if (!jackServerSettings.alsaInputDevice || !jackServerSettings.alsaOutputDevice) return false;

    const inDevice = alsaDevices.find(d => d.id === jackServerSettings.alsaInputDevice && d.supportsCapture);
    const outDevice = alsaDevices.find(d => d.id === jackServerSettings.alsaOutputDevice && d.supportsPlayback);
    if (!inDevice || !outDevice) return false;

    const sampleRates = intersectArrays(inDevice.sampleRates, outDevice.sampleRates);
    if (sampleRates.indexOf(jackServerSettings.sampleRate) === -1) return false;

    const deviceBufferSize = jackServerSettings.bufferSize * jackServerSettings.numberOfBuffers;
    const minSize = Math.max(inDevice.minBufferSize, outDevice.minBufferSize);
    const maxSize = Math.min(inDevice.maxBufferSize, outDevice.maxBufferSize);
    if (deviceBufferSize < minSize || deviceBufferSize > maxSize) return false;

    const validBufferCounts = getValidBufferCountsMultiple(jackServerSettings.bufferSize, inDevice, outDevice);
    if (validBufferCounts.indexOf(jackServerSettings.numberOfBuffers) === -1) return false;

>>>>>>> 86f39a9b
    return true;
}


const JackServerSettingsDialog = withStyles(
    class extends ResizeResponsiveComponent<JackServerSettingsDialogProps, JackServerSettingsDialogState> {

        model: PiPedalModel;
        ignoreClose: boolean = false;

        constructor(props: JackServerSettingsDialogProps) {
            super(props);
            this.model = PiPedalModelFactory.getInstance();


            this.suppressDeviceWarning = localStorage.getItem("suppressSeparateDeviceWarning") === "1";
            this.state = {
                latencyText: getLatencyText(props.jackServerSettings),
                jackServerSettings: props.jackServerSettings.clone(), // invalid, but not nullish
                alsaDevices: undefined,
                okEnabled: false,
                fullScreen: this.getFullScreen(),
                compactWidth: document.documentElement.clientWidth < 600,
                showDeviceWarning: false,
                dontShowWarningAgain: false
            };
        }
        mounted: boolean = false;

        suppressDeviceWarning: boolean;
        /**
         * Copy of the settings when the dialog is opened. Pressing Apply only tests these settings temporarily. Closing the dialog without OK re-applies the saved copy so the audio driver returns to its previous configuration.
         */
        originalJackServerSettings?: JackServerSettings;

        getFullScreen() {
            return document.documentElement.clientWidth < 420 ||
                document.documentElement.clientHeight < 700;
        }

        onWindowSizeChanged(width: number, height: number): void {
            super.onWindowSizeChanged(width, height);
            const fullScreen = this.getFullScreen();
            const compactWidth = width < 600;
            if (fullScreen !== this.state.fullScreen || compactWidth !== this.state.compactWidth) {
                this.setState({ fullScreen, compactWidth });
            }
        }

        requestAlsaInfo() {
            this.model.getAlsaDevices()
                .then((devices) => {
                    if (this.mounted) {
                        if (this.props.open) {
                            let f = filterDevices(devices);
                            let settings = this.applyAlsaDevices(this.state.jackServerSettings, f);
                            this.setState({
                                alsaDevices: f,
                                jackServerSettings: settings,
                                latencyText: getLatencyText(settings),
                                okEnabled: isOkEnabled(settings, f)
                            });
                        } else {
                             this.setState({ alsaDevices: filterDevices(devices) });
                        }
                    }
                })
                .catch((error) => {
                    // Error requesting ALSA info.
                });
        }
        
        
        
        /** Persist the current settings to permanent storage. */
        saveSettings(settings?: JackServerSettings): void {
            const s = (settings ?? this.state.jackServerSettings).clone();
            // Fire and forget. Errors will be handled by PiPedalModel's internal error handling (e.g., showAlert).
            this.model.setJackServerSettings(s);
        }

        /**
         * Save the current settings temporarily so they can be restored if the
         * dialog is cancelled.
         */
        saveSettingsTemporary(settings?: JackServerSettings) {
            this.originalJackServerSettings = (settings ?? this.state.jackServerSettings).clone();
        }

      /**
         * Apply the provided settings to the audio system without persisting
         * them. Falls back to the regular setter if the temporary apply API is
         * unavailable.
         */
        applySettings(settings?: JackServerSettings): void {
            const s = (settings ?? this.state.jackServerSettings).clone();
            s.valid = true;

            const ws = this.model.webSocket;
            if (ws) {
                ws.request<void>("applyJackServerSettings", s)
                    .catch(() => { }); // Fire and forget
            } else {
                this.model.setJackServerSettings(s);
            }
        }

        /**
         * Revert the dialog state to the persisted settings. The reverted
         * settings are applied immediately as well.
         */
        revertSettings() {
            this.model.getJackServerSettings()
                .then((s) => {
                    const applied = this.applyAlsaDevices(s.clone(), this.state.alsaDevices);
                    this.setState({
                        jackServerSettings: applied,
                        latencyText: getLatencyText(applied),
                        okEnabled: isOkEnabled(applied, this.state.alsaDevices)
                    });
                    this.applySettings(s);
                })
                .catch(() => { });
        }

        applyAlsaDevices(jackServerSettings: JackServerSettings, alsaDevices?: AlsaDeviceInfo[]) {
            let result = jackServerSettings.clone();
            if (!alsaDevices) {
                return result;
            }
<<<<<<< HEAD
            result.valid = false;
            if (alsaDevices.length === 0) {
                result.alsaDevice = INVALID_DEVICE_ID;
                return result;
            }

            let selectedDevice: AlsaDeviceInfo | undefined = undefined;
            for (let i = 0; i < alsaDevices.length; ++i) {
                if (alsaDevices[i].id === result.alsaDevice) {
                    selectedDevice = alsaDevices[i]
                    break;
=======

            let devices = filterDevices(alsaDevices);
            let inDevice = devices.find(d => d.id === result.alsaInputDevice && d.supportsCapture);
            let outDevice = devices.find(d => d.id === result.alsaOutputDevice && d.supportsPlayback);

            if (!inDevice || !outDevice) {
                const capture = devices.filter(d => d.supportsCapture);
                const playback = devices.filter(d => d.supportsPlayback);
                if (capture.length === 1 && playback.length === 1) {
                    inDevice = capture[0];
                    outDevice = playback[0];
                    result.alsaInputDevice = inDevice.id;
                    result.alsaOutputDevice = outDevice.id;
                } else if (capture.length === 1 && capture[0].supportsPlayback && playback.length === 0) {
                    inDevice = capture[0];
                    outDevice = capture[0];
                    result.alsaInputDevice = inDevice.id;
                    result.alsaOutputDevice = outDevice.id;
>>>>>>> 86f39a9b
                }
            }
            if (!selectedDevice) {
                selectedDevice = alsaDevices[0];
                result.alsaDevice = selectedDevice.id;

<<<<<<< HEAD
            }
            if (result.sampleRate === 0) result.sampleRate = 48000;
            result.sampleRate = selectedDevice.closestSampleRate(result.sampleRate);
=======
            if (!inDevice || !outDevice) {
                result.valid = false;
                if (!inDevice) result.alsaInputDevice = INVALID_DEVICE_ID;
                if (!outDevice) result.alsaOutputDevice = INVALID_DEVICE_ID;
                return result;
            }

            let sampleRates = intersectArrays(inDevice.sampleRates, outDevice.sampleRates);
            if (sampleRates.length !== 0 && sampleRates.indexOf(result.sampleRate) === -1) {
                let bestSr = sampleRates[0];
                let bestErr = 1e36;
                for (let sr of sampleRates) {
                    let err = (sr - result.sampleRate) * (sr - result.sampleRate);
                    if (err < bestErr) { bestErr = err; bestSr = sr; }
                }
                result.sampleRate = bestSr;
            }
>>>>>>> 86f39a9b

            let bestBuffers =  getBestBuffers(selectedDevice,result.bufferSize,result.numberOfBuffers);
            result.bufferSize = bestBuffers.bufferSize;
            result.numberOfBuffers = bestBuffers.numberOfBuffers;
<<<<<<< HEAD

            result.valid = true;
=======
>>>>>>> 86f39a9b
            return result;
        }

        componentDidMount() {
            super.componentDidMount();
            this.mounted = true;
            this.ignoreClose = false;
            if (this.props.open) {
                this.requestAlsaInfo();
                this.saveSettingsTemporary(this.props.jackServerSettings);
            }
        }

        componentDidUpdate(oldProps: JackServerSettingsDialogProps) {
            if ((this.props.open && !oldProps.open) && this.mounted) {
               this.ignoreClose = false;
               this.saveSettingsTemporary(this.props.jackServerSettings);
                // When opening, preserve the current settings until ALSA device
                // information is loaded. If we don't have device info yet, just
                // clone the provided settings without applying device defaults.
                let settings = this.state.alsaDevices
                    ? this.applyAlsaDevices(this.props.jackServerSettings.clone(), this.state.alsaDevices)
                    : this.props.jackServerSettings.clone();

                this.setState({
                    jackServerSettings: settings,
                    latencyText: getLatencyText(settings),
                    okEnabled: isOkEnabled(settings, this.state.alsaDevices)
                });
                if (!this.state.alsaDevices) {
                    this.requestAlsaInfo();
                }
              } else if (!this.props.open && oldProps.open) {
                  this.originalJackServerSettings = undefined;
              }
        }

        componentWillUnmount() {
            super.componentWillUnmount();
            this.mounted = false;
            if (this.originalJackServerSettings) {
                // Revert any unapplied changes when the dialog is unmounted
                this.applySettings(this.originalJackServerSettings);
                this.originalJackServerSettings = undefined;
            }
        }
<<<<<<< HEAD
        getSelectedDevice(deviceId: string): AlsaDeviceInfo | null {
            if (!this.state.alsaDevices) return null;
=======

       getSelectedDevice(deviceId: string): AlsaDeviceInfo | undefined {
            if (!this.state.alsaDevices) return undefined;
>>>>>>> 86f39a9b
            for (let i = 0; i < this.state.alsaDevices.length; ++i) {
                if (this.state.alsaDevices[i].id === deviceId) {
                    return this.state.alsaDevices[i];
                }

            }
            return null;
        }

        handleDeviceChanged(e: any) {
            let device = e.target.value as string;

            let selectedDevice = this.getSelectedDevice(device);
            if (!selectedDevice) return;
            let settings = this.state.jackServerSettings.clone();
            settings.alsaDevice = device;
            settings = this.applyAlsaDevices(settings,this.state.alsaDevices);

            this.setState({
                jackServerSettings: settings,
                latencyText: getLatencyText(settings),
                okEnabled: isOkEnabled(settings,this.state.alsaDevices)
            });
        }
        handleRateChanged(e: any) {
            let rate = e.target.value as number;
            console.log("New rate: " + rate);
            let selectedDevice = this.getSelectedDevice(this.state.jackServerSettings.alsaDevice);
            if (!selectedDevice) return;
            let settings = this.state.jackServerSettings.clone();
            settings.sampleRate = rate;
            settings.valid = false;

            this.setState({
                jackServerSettings: settings,
                latencyText: getLatencyText(settings),
                okEnabled: isOkEnabled(settings,this.state.alsaDevices)
            });
        }
        handleSizeChanged(e: any) {
            let size = e.target.value as number;

            let selectedDevice = this.getSelectedDevice(this.state.jackServerSettings.alsaDevice);
            if (!selectedDevice) return;
            let settings = this.state.jackServerSettings.clone();
            settings.bufferSize = size;
<<<<<<< HEAD
            let bestBufferSetting = getBestBuffers(selectedDevice,settings.bufferSize,settings.numberOfBuffers,true);
=======
                settings.valid = false;
            let bestBufferSetting = getBestBuffers(inDev,outDev,settings.bufferSize,settings.numberOfBuffers,true);
>>>>>>> 86f39a9b
            settings.bufferSize = bestBufferSetting.bufferSize;
            settings.numberOfBuffers = bestBufferSetting.numberOfBuffers;

            this.setState({
                jackServerSettings: settings,
                latencyText: getLatencyText(settings),
                okEnabled: isOkEnabled(settings,this.state.alsaDevices)
            });
        }
        handleNumberOfBuffersChanged(e: any) {
            let bufferCount = e.target.value as number;

            let selectedDevice = this.getSelectedDevice(this.state.jackServerSettings.alsaDevice);
            if (!selectedDevice) return;
            let settings = this.state.jackServerSettings.clone();
            settings.numberOfBuffers = bufferCount;
            settings.valid = false;

            this.setState({
                jackServerSettings: settings,
                latencyText: getLatencyText(settings),
                okEnabled: isOkEnabled(settings,this.state.alsaDevices)
            });
        }

        handleApply() {
            if (this.state.okEnabled) {
                this.applySettings(); // Fire and forget
            }
        };

<<<<<<< HEAD
        render() {
=======
        handleOk() {
            if (!this.state.okEnabled) return;

            const proceedWithOk = () => {
                const settings = this.state.jackServerSettings.clone();
                settings.valid = true;
                this.ignoreClose = true; // Indicate that the closing is intentional
                this.applySettings(settings); // Fire and forget
                this.saveSettings(settings); // Fire and forget
                this.originalJackServerSettings = undefined;
                if (this.props.onApply) {
                    this.props.onApply(settings.clone());
                }
                this.props.onClose(); // Close the dialog
            };

            if (this.state.jackServerSettings.alsaInputDevice !== this.state.jackServerSettings.alsaOutputDevice
                && !this.suppressDeviceWarning) {
                this.setState({ showDeviceWarning: true });
                return;
            }

            proceedWithOk();
        };

        handleWarningProceed() {
            if (this.state.dontShowWarningAgain) {
                localStorage.setItem("suppressSeparateDeviceWarning", "1");
                this.suppressDeviceWarning = true;
            }
            this.setState({ showDeviceWarning: false, dontShowWarningAgain: false }, () => {
                const settings = this.state.jackServerSettings.clone();
                settings.valid = true;
                this.ignoreClose = true;
                this.applySettings(settings); // Fire and forget
                this.saveSettings(settings); // Fire and forget
                this.originalJackServerSettings = undefined;
                if (this.props.onApply) {
                    this.props.onApply(settings.clone());
                }
                this.props.onClose(); // Close the dialog after the warning
            });
        }

        handleWarningCancel() {
            this.setState({ showDeviceWarning: false, dontShowWarningAgain: false });
        }

        handleWarningCheck(e: any, checked: boolean) {
            this.setState({ dontShowWarningAgain: checked });
        }
        handleInputDeviceChanged(e: any) {
                const d = e.target.value as string;
                let s = this.state.jackServerSettings.clone();
                s.alsaInputDevice = d;
                s.valid = false;
                let settings = this.applyAlsaDevices(s, this.state.alsaDevices);
                this.setState({
                jackServerSettings: settings,
                latencyText: getLatencyText(settings),
                okEnabled: isOkEnabled(settings, this.state.alsaDevices)
                });
        }

          handleOutputDeviceChanged(e: any) {
                const d = e.target.value as string;
                let s = this.state.jackServerSettings.clone();
                s.alsaOutputDevice = d;
                s.valid = false;
                let settings = this.applyAlsaDevices(s, this.state.alsaDevices);
                this.setState({
               jackServerSettings: settings,
                latencyText: getLatencyText(settings),
                okEnabled: isOkEnabled(settings, this.state.alsaDevices)
                });
        }

            render() {
>>>>>>> 86f39a9b
            const classes = withStyles.getClasses(this.props);

            const { onClose, open } = this.props;

            //Ignore close rutine if the ignoreclose is true. (After OK or Proceed or Multi Device Warning)
            const handleClose = () => {
                 if (this.ignoreClose) {
                    return;
                } else {
                    if (this.originalJackServerSettings) {
                        // Revert any applied settings
                        this.applySettings(this.originalJackServerSettings); // Fire and forget
                        this.originalJackServerSettings = undefined;
                    }
                }
                onClose();
            };
<<<<<<< HEAD
            let waitingForDevices = !this.state.alsaDevices
            let noDevices = this.state.alsaDevices && this.state.alsaDevices.length === 0;
            let selectedDevice: AlsaDeviceInfo | undefined = undefined;
            if (this.state.alsaDevices) {
                for (let device of this.state.alsaDevices) {
                    if (device.id === this.state.jackServerSettings.alsaDevice) {
                        selectedDevice = device;
                        break;
                    }
                }
            }
            let bufferSizes: number[] = getValidBufferSizes(selectedDevice);
            let bufferCounts = getValidBufferCounts(this.state.jackServerSettings.bufferSize,selectedDevice);
            let bufferSizeDisabled = !selectedDevice;
            let bufferCountDisabled = !selectedDevice;
=======

            const sortedDevices = sortDevices(this.state.alsaDevices ?? []);

            let selectedInputDevice = this.getSelectedDevice(this.state.jackServerSettings.alsaInputDevice);
            let selectedOutputDevice = this.getSelectedDevice(this.state.jackServerSettings.alsaOutputDevice);

            const devicesSelected = (selectedInputDevice && selectedOutputDevice);

            let bufferSizes: number[] = devicesSelected ?
                    getValidBufferSizesMultiple(selectedInputDevice, selectedOutputDevice) : [];
            let bufferCounts = devicesSelected ?
                    getValidBufferCountsMultiple(this.state.jackServerSettings.bufferSize, selectedInputDevice, selectedOutputDevice) : [];
            let bufferSizeDisabled = !devicesSelected;
            let bufferCountDisabled = !devicesSelected;
            let sampleRates = devicesSelected && selectedInputDevice && selectedOutputDevice ?
                    intersectArrays(selectedInputDevice.sampleRates, selectedOutputDevice.sampleRates)
                     : [];
            let sampleRateOptions = sampleRates.length === 0 && this.state.jackServerSettings.sampleRate ? [this.state.jackServerSettings.sampleRate] : sampleRates;
>>>>>>> 86f39a9b

            return (
             <>
                <DialogEx tag="jack" onClose={handleClose} aria-labelledby="select-channels-title" open={open}
                    onEnterKey={() => {
                        this.handleOk();
                    }}
                     fullScreen={this.state.fullScreen}

                >
                    <DialogContent>
<<<<<<< HEAD
                        <div>
                            <FormControl className={classes.formControl}>
                                <InputLabel htmlFor="jsd_device">Device</InputLabel>
                                <Select variant="standard" onChange={(e) => this.handleDeviceChanged(e)}
                                    value={this.state.jackServerSettings.alsaDevice}
                                    style={{width: 220}}
                                    inputProps={{
                                        name: "Device",
                                        id: "jsd_device",
                                    }}
                                >
                                    {(noDevices && !waitingForDevices) &&
                                        (
                                            <MenuItem value={INVALID_DEVICE_ID}>No suitable devices.</MenuItem>
                                        )
                                    }
                                    {((!noDevices) && !waitingForDevices) && (
                                        this.state.alsaDevices!.map((device) =>
                                        (
                                            <MenuItem key={device.id} value={device.id}>{device.name}</MenuItem>
                                        )

                                        )
                                    )}
                                </Select>
                            </FormControl>
=======
                          <div style={{ display: "flex", flexDirection: "column", gap: 8 }}>
                          <div style={{ display: "flex", flexDirection: "row", alignItems: "center", gap: 8 }}>
                          <div style={{ display: "flex", flexDirection: this.state.compactWidth ? "column" : "row", gap: 8 }}>
                         {/* Audio Input Device */}
                                <FormControl variant="standard" className={classes.formControl}>
                                <InputLabel shrink className={classes.inputLabel} htmlFor="jsd_inputDevice">Input Device</InputLabel>
                                <Select variant="standard"
                                    id="jsd_inputDevice"
                                    value={this.state.jackServerSettings.alsaInputDevice}
                                    onChange={e => this.handleInputDeviceChanged(e)}
                                    disabled={!this.state.alsaDevices || this.state.alsaDevices.length === 0}
                                    style={{ width: 220 }}
                                >
                       {sortedDevices.filter(d => d.supportsCapture).map(d => (
                       <MenuItem key={d.id} value={d.id}>{d.name}</MenuItem>
                                                )) || <MenuItem value="" disabled>Loading...</MenuItem>}
                                </Select>
                            </FormControl>

                                                {/* Audio Output Device */}
                             <FormControl variant="standard" className={classes.formControl}>
                                <InputLabel shrink className={classes.inputLabel} htmlFor="jsd_outputDevice">Output Device</InputLabel>
                                <Select variant="standard"
                                    id="jsd_outputDevice"
                                    value={this.state.jackServerSettings.alsaOutputDevice}
                                    onChange={e => this.handleOutputDeviceChanged(e)}
                                    disabled={!this.state.alsaDevices || this.state.alsaDevices.length === 0}
                                    style={{ width: 220 }}
                                >
                                {sortedDevices.filter(d => d.supportsPlayback).map(d => (
                                               <MenuItem key={d.id} value={d.id}>{d.name}</MenuItem>
                                )) || <MenuItem value="" disabled>Loading...</MenuItem>}
                                 </Select>
                               </FormControl>
                                </div>
                                <IconButtonEx tooltip="Refresh devices" onClick={() => this.requestAlsaInfo()} aria-label="refresh-audio-devices">
                                    <RefreshIcon />
                                </IconButtonEx>
                            </div>
>>>>>>> 86f39a9b
                        </div><div>
                        <FormControl variant="standard" className={classes.formControl}>
                                <InputLabel shrink className={classes.inputLabel} htmlFor="jsd_sampleRate">Sample rate</InputLabel>
                                <Select variant="standard"
                                    onChange={(e) => this.handleRateChanged(e)}
                                    value={this.state.jackServerSettings.sampleRate}
                                    disabled={!selectedDevice}
                                    inputProps={{
                                        id: 'jsd_sampleRate',
                                        style: {
                                            textAlign: "right"
                                        }
                                    }}
                                >
<<<<<<< HEAD
                                    {selectedDevice &&
                                        selectedDevice.sampleRates.map((sr) => {
                                            return ( <MenuItem value={sr}>{sr}</MenuItem> );
                                        })
                                    }
=======
                                   {sampleRateOptions.map((sr) => {
                                            return (<MenuItem value={sr}>{sr}</MenuItem> );
                                    })}
>>>>>>> 86f39a9b
                                </Select>
                            </FormControl>
                            <div style={{ display: "inline", whiteSpace: "nowrap" }}>
                               <FormControl variant="standard" className={classes.formControl}>
                                    <InputLabel shrink className={classes.inputLabel} htmlFor="bufferSize">Buffer size</InputLabel>
                                    <Select variant="standard"
                                        onChange={(e) => this.handleSizeChanged(e)}
                                        value={this.state.jackServerSettings.bufferSize}
                                        disabled={bufferSizeDisabled}
                                        inputProps={{
                                            name: 'Buffer size',
                                            id: 'jsd_bufferSize',
                                        }}
                                    >
                                        {bufferSizes.map((buffSize) =>
                                        (
                                            <MenuItem key={"b"+buffSize} value={buffSize}>{buffSize}</MenuItem>

                                        )
                                        )}
                                    </Select>
                                </FormControl>
                               <FormControl variant="standard" className={classes.formControl}>
                                    <InputLabel shrink className={classes.inputLabel} htmlFor="numberofBuffers">Buffers</InputLabel>
                                    <Select variant="standard"
                                        onChange={(e) => this.handleNumberOfBuffersChanged(e)}
                                        value={this.state.jackServerSettings.numberOfBuffers}
                                        disabled={bufferCountDisabled}
                                        inputProps={{
                                            name: 'Number of buffers',
                                            id: 'jsd_bufferCount',
                                        }}
                                    >
                                        {
                                            bufferCounts.map((bufferCount)=>
                                            {
                                                return (
                                                    <MenuItem key={bufferCount} value={bufferCount}>{bufferCount.toString()}</MenuItem>

                                                );
                                            })
                                        }
                                    </Select>
                                </FormControl>
                            </div>
                        </div>
                        <Typography display="block" variant="caption" style={{ textAlign: "left", marginTop: 8, marginLeft: 24 }}
                            color="textSecondary">
                            Latency: {this.state.latencyText}
                        </Typography>
                    </DialogContent>

                    <DialogActions>
                        <Button variant="dialogSecondary" onClick={handleClose}>
                            Cancel
                        </Button>
                     <Button variant="dialogSecondary" onClick={() => this.handleApply()} disabled={!this.state.okEnabled}>Apply</Button>
                        <Button variant="dialogPrimary" onClick={() => this.handleOk()} disabled={!this.state.okEnabled}>
                            OK
                        </Button>
                    </DialogActions>

                </DialogEx>
                  {this.state.showDeviceWarning && (
                    <DialogEx open={this.state.showDeviceWarning} tag="ioWarning"
                        onEnterKey={() => this.handleWarningProceed()}
                        onClose={() => this.handleWarningCancel()}
                        style={{ userSelect: "none" }}
                    >
                        <DialogContent>
                            <Typography variant="body2" color="textPrimary" gutterBottom>
                                Using different input and output devices may cause issues when streaming audio.
                                Are you sure you want to continue?
                            </Typography>
                            <FormControlLabel
                                control={<Checkbox checked={this.state.dontShowWarningAgain} onChange={(e,c)=>this.handleWarningCheck(e,c)} />}
                                label="Don't show me this message again"
                            />
                        </DialogContent>
                        <DialogActions>
                            <Button onClick={() => this.handleWarningCancel()} variant="dialogSecondary" style={{ width: 120 }}>Cancel</Button>
                            <Button onClick={() => this.handleWarningProceed()} variant="dialogPrimary" style={{ width: 120 }}>PROCEED</Button>
                        </DialogActions>
                    </DialogEx>
                )}
                </>
            );
        }
    },
    styles);

export default JackServerSettingsDialog;<|MERGE_RESOLUTION|>--- conflicted
+++ resolved
@@ -16,6 +16,7 @@
 // COPYRIGHT HOLDERS BE LIABLE FOR ANY CLAIM, DAMAGES OR OTHER LIABILITY, WHETHER
 // IN AN ACTION OF CONTRACT, TORT OR OTHERWISE, ARISING FROM, OUT OF OR IN
 // CONNECTION WITH THE SOFTWARE OR THE USE OR OTHER DEALINGS IN THE SOFTWARE.
+// CONNECTION WITH THE SOFTWARE OR THE USE OR OTHER DEALINGS IN THE SOFTWARE.
 
 
 import { Theme } from '@mui/material/styles';
@@ -38,13 +39,10 @@
 import MenuItem from '@mui/material/MenuItem';
 import Typography from '@mui/material/Typography';
 import { PiPedalModel, PiPedalModelFactory } from './PiPedalModel';
-<<<<<<< HEAD
-=======
 import IconButtonEx from './IconButtonEx'; 
 import RefreshIcon from '@mui/icons-material/Refresh';
 import Checkbox from '@mui/material/Checkbox';
 import FormControlLabel from '@mui/material/FormControlLabel';
->>>>>>> 86f39a9b
 
 import AlsaDeviceInfo from './AlsaDeviceInfo';
 import ResizeResponsiveComponent from './ResizeResponsiveComponent';
@@ -212,19 +210,6 @@
     }
      // otherwise select a sensible starting value.
 
-<<<<<<< HEAD
-    // favored default: 64x3.
-    if (64*3 >= alsaDeviceInfo.minBufferSize && 64*3 <= alsaDeviceInfo.maxBufferSize)
-    {
-        return { bufferSize: 64, numberOfBuffers: 3};
-    }
-    // if that isn't possible then minBufferSize/2 x 4.
-    bufferSize = alsaDeviceInfo.minBufferSize/2;
-    numberOfBuffers = 4;
-    // otherwise, minBufferSize/2 x 2.
-    if (bufferSize*numberOfBuffers > alsaDeviceInfo.maxBufferSize)
-    {
-=======
     // Build candidate sizes with 32 first if present.
     let validBufferSizes = getValidBufferSizesMultiple(inDevice, outDevice);
     validBufferSizes.sort((a,b)=>a-b);
@@ -256,7 +241,6 @@
     bufferSize = minSize/2;
     numberOfBuffers = 4;
     if (bufferSize * numberOfBuffers > maxSize) {
->>>>>>> 86f39a9b
         numberOfBuffers = 2;
     }
    return { bufferSize: bufferSize, numberOfBuffers: numberOfBuffers };
@@ -266,31 +250,6 @@
 function isOkEnabled(jackServerSettings: JackServerSettings, alsaDevices?: AlsaDeviceInfo[])
 {
     if (!alsaDevices) return false;
-<<<<<<< HEAD
-    let alsaDevice: AlsaDeviceInfo | undefined = undefined;
-    for (let i = 0; i < alsaDevices.length; ++i)
-    {
-        if (alsaDevices[i].id === jackServerSettings.alsaDevice) 
-        {
-            alsaDevice = alsaDevices[i];
-        }
-    }
-    if (!alsaDevice) 
-    {
-        return false;
-    }
-    let deviceBufferSize = jackServerSettings.bufferSize * jackServerSettings.numberOfBuffers;
-    if (deviceBufferSize < alsaDevice.minBufferSize || deviceBufferSize > alsaDevice.maxBufferSize)
-    {
-        return false;
-    }
-    let validBufferCounts = getValidBufferCounts(jackServerSettings.bufferSize, alsaDevice);
-    let ix = validBufferCounts.indexOf(jackServerSettings.numberOfBuffers);
-    if (ix === -1)
-    {
-        return false;
-    }
-=======
     if (!jackServerSettings.alsaInputDevice || !jackServerSettings.alsaOutputDevice) return false;
 
     const inDevice = alsaDevices.find(d => d.id === jackServerSettings.alsaInputDevice && d.supportsCapture);
@@ -308,7 +267,6 @@
     const validBufferCounts = getValidBufferCountsMultiple(jackServerSettings.bufferSize, inDevice, outDevice);
     if (validBufferCounts.indexOf(jackServerSettings.numberOfBuffers) === -1) return false;
 
->>>>>>> 86f39a9b
     return true;
 }
 
@@ -439,19 +397,6 @@
             if (!alsaDevices) {
                 return result;
             }
-<<<<<<< HEAD
-            result.valid = false;
-            if (alsaDevices.length === 0) {
-                result.alsaDevice = INVALID_DEVICE_ID;
-                return result;
-            }
-
-            let selectedDevice: AlsaDeviceInfo | undefined = undefined;
-            for (let i = 0; i < alsaDevices.length; ++i) {
-                if (alsaDevices[i].id === result.alsaDevice) {
-                    selectedDevice = alsaDevices[i]
-                    break;
-=======
 
             let devices = filterDevices(alsaDevices);
             let inDevice = devices.find(d => d.id === result.alsaInputDevice && d.supportsCapture);
@@ -470,18 +415,9 @@
                     outDevice = capture[0];
                     result.alsaInputDevice = inDevice.id;
                     result.alsaOutputDevice = outDevice.id;
->>>>>>> 86f39a9b
                 }
             }
-            if (!selectedDevice) {
-                selectedDevice = alsaDevices[0];
-                result.alsaDevice = selectedDevice.id;
-
-<<<<<<< HEAD
-            }
-            if (result.sampleRate === 0) result.sampleRate = 48000;
-            result.sampleRate = selectedDevice.closestSampleRate(result.sampleRate);
-=======
+
             if (!inDevice || !outDevice) {
                 result.valid = false;
                 if (!inDevice) result.alsaInputDevice = INVALID_DEVICE_ID;
@@ -499,16 +435,10 @@
                 }
                 result.sampleRate = bestSr;
             }
->>>>>>> 86f39a9b
-
-            let bestBuffers =  getBestBuffers(selectedDevice,result.bufferSize,result.numberOfBuffers);
+
+            let bestBuffers =  getBestBuffers(inDevice, outDevice, result.bufferSize, result.numberOfBuffers);
             result.bufferSize = bestBuffers.bufferSize;
             result.numberOfBuffers = bestBuffers.numberOfBuffers;
-<<<<<<< HEAD
-
-            result.valid = true;
-=======
->>>>>>> 86f39a9b
             return result;
         }
 
@@ -555,14 +485,9 @@
                 this.originalJackServerSettings = undefined;
             }
         }
-<<<<<<< HEAD
-        getSelectedDevice(deviceId: string): AlsaDeviceInfo | null {
-            if (!this.state.alsaDevices) return null;
-=======
 
        getSelectedDevice(deviceId: string): AlsaDeviceInfo | undefined {
             if (!this.state.alsaDevices) return undefined;
->>>>>>> 86f39a9b
             for (let i = 0; i < this.state.alsaDevices.length; ++i) {
                 if (this.state.alsaDevices[i].id === deviceId) {
                     return this.state.alsaDevices[i];
@@ -609,12 +534,8 @@
             if (!selectedDevice) return;
             let settings = this.state.jackServerSettings.clone();
             settings.bufferSize = size;
-<<<<<<< HEAD
-            let bestBufferSetting = getBestBuffers(selectedDevice,settings.bufferSize,settings.numberOfBuffers,true);
-=======
                 settings.valid = false;
             let bestBufferSetting = getBestBuffers(inDev,outDev,settings.bufferSize,settings.numberOfBuffers,true);
->>>>>>> 86f39a9b
             settings.bufferSize = bestBufferSetting.bufferSize;
             settings.numberOfBuffers = bestBufferSetting.numberOfBuffers;
 
@@ -646,9 +567,6 @@
             }
         };
 
-<<<<<<< HEAD
-        render() {
-=======
         handleOk() {
             if (!this.state.okEnabled) return;
 
@@ -727,7 +645,6 @@
         }
 
             render() {
->>>>>>> 86f39a9b
             const classes = withStyles.getClasses(this.props);
 
             const { onClose, open } = this.props;
@@ -745,23 +662,6 @@
                 }
                 onClose();
             };
-<<<<<<< HEAD
-            let waitingForDevices = !this.state.alsaDevices
-            let noDevices = this.state.alsaDevices && this.state.alsaDevices.length === 0;
-            let selectedDevice: AlsaDeviceInfo | undefined = undefined;
-            if (this.state.alsaDevices) {
-                for (let device of this.state.alsaDevices) {
-                    if (device.id === this.state.jackServerSettings.alsaDevice) {
-                        selectedDevice = device;
-                        break;
-                    }
-                }
-            }
-            let bufferSizes: number[] = getValidBufferSizes(selectedDevice);
-            let bufferCounts = getValidBufferCounts(this.state.jackServerSettings.bufferSize,selectedDevice);
-            let bufferSizeDisabled = !selectedDevice;
-            let bufferCountDisabled = !selectedDevice;
-=======
 
             const sortedDevices = sortDevices(this.state.alsaDevices ?? []);
 
@@ -780,7 +680,6 @@
                     intersectArrays(selectedInputDevice.sampleRates, selectedOutputDevice.sampleRates)
                      : [];
             let sampleRateOptions = sampleRates.length === 0 && this.state.jackServerSettings.sampleRate ? [this.state.jackServerSettings.sampleRate] : sampleRates;
->>>>>>> 86f39a9b
 
             return (
              <>
@@ -792,34 +691,6 @@
 
                 >
                     <DialogContent>
-<<<<<<< HEAD
-                        <div>
-                            <FormControl className={classes.formControl}>
-                                <InputLabel htmlFor="jsd_device">Device</InputLabel>
-                                <Select variant="standard" onChange={(e) => this.handleDeviceChanged(e)}
-                                    value={this.state.jackServerSettings.alsaDevice}
-                                    style={{width: 220}}
-                                    inputProps={{
-                                        name: "Device",
-                                        id: "jsd_device",
-                                    }}
-                                >
-                                    {(noDevices && !waitingForDevices) &&
-                                        (
-                                            <MenuItem value={INVALID_DEVICE_ID}>No suitable devices.</MenuItem>
-                                        )
-                                    }
-                                    {((!noDevices) && !waitingForDevices) && (
-                                        this.state.alsaDevices!.map((device) =>
-                                        (
-                                            <MenuItem key={device.id} value={device.id}>{device.name}</MenuItem>
-                                        )
-
-                                        )
-                                    )}
-                                </Select>
-                            </FormControl>
-=======
                           <div style={{ display: "flex", flexDirection: "column", gap: 8 }}>
                           <div style={{ display: "flex", flexDirection: "row", alignItems: "center", gap: 8 }}>
                           <div style={{ display: "flex", flexDirection: this.state.compactWidth ? "column" : "row", gap: 8 }}>
@@ -859,7 +730,6 @@
                                     <RefreshIcon />
                                 </IconButtonEx>
                             </div>
->>>>>>> 86f39a9b
                         </div><div>
                         <FormControl variant="standard" className={classes.formControl}>
                                 <InputLabel shrink className={classes.inputLabel} htmlFor="jsd_sampleRate">Sample rate</InputLabel>
@@ -874,17 +744,9 @@
                                         }
                                     }}
                                 >
-<<<<<<< HEAD
-                                    {selectedDevice &&
-                                        selectedDevice.sampleRates.map((sr) => {
-                                            return ( <MenuItem value={sr}>{sr}</MenuItem> );
-                                        })
-                                    }
-=======
                                    {sampleRateOptions.map((sr) => {
                                             return (<MenuItem value={sr}>{sr}</MenuItem> );
                                     })}
->>>>>>> 86f39a9b
                                 </Select>
                             </FormControl>
                             <div style={{ display: "inline", whiteSpace: "nowrap" }}>
