--- conflicted
+++ resolved
@@ -1326,14 +1326,11 @@
         {
             std::lock_guard lock{restartMutex};
 
-<<<<<<< HEAD
             int err;
-=======
+
             std::string inputName  = jackServerSettings.GetAlsaInputDevice();
             std::string outputName = jackServerSettings.GetAlsaOutputDevice();
->>>>>>> 86f39a9b
-
-            alsa_device_name = jackServerSettings.GetAlsaInputDevice();
+
 
             this->numberOfBuffers = jackServerSettings.GetNumberOfBuffers();
             this->bufferSize = jackServerSettings.GetBufferSize();
@@ -1342,12 +1339,8 @@
             try
             {
 
-<<<<<<< HEAD
-                err = snd_pcm_open(&playbackHandle, alsa_device_name.c_str(), SND_PCM_STREAM_PLAYBACK, SND_PCM_NONBLOCK);
-=======
                 this->alsa_device_name = outputName;
                 err = snd_pcm_open(&playbackHandle, outputName.c_str(), SND_PCM_STREAM_PLAYBACK, SND_PCM_NONBLOCK);
->>>>>>> 86f39a9b
                 if (err < 0)
                 {
                     switch (errno)
@@ -1381,14 +1374,9 @@
                 {
                     snd_pcm_nonblock(playbackHandle, 0);
                 }
-<<<<<<< HEAD
-
-                err = snd_pcm_open(&captureHandle, alsa_device_name.c_str(), SND_PCM_STREAM_CAPTURE, SND_PCM_NONBLOCK);
-=======
                 
                 this->alsa_device_name = inputName;
                 err = snd_pcm_open(&captureHandle, inputName.c_str(), SND_PCM_STREAM_CAPTURE, SND_PCM_NONBLOCK);
->>>>>>> 86f39a9b
 
                 if (err < 0)
                 {
