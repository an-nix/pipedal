// Copyright (c) 2022 Robin Davies
//
// Permission is hereby granted, free of charge, to any person obtaining a copy of
// this software and associated documentation files (the "Software"), to deal in
// the Software without restriction, including without limitation the rights to
// use, copy, modify, merge, publish, distribute, sublicense, and/or sell copies of
// the Software, and to permit persons to whom the Software is furnished to do so,
// subject to the following conditions:
//
// The above copyright notice and this permission notice shall be included in all
// copies or substantial portions of the Software.
//
// THE SOFTWARE IS PROVIDED "AS IS", WITHOUT WARRANTY OF ANY KIND, EXPRESS OR
// IMPLIED, INCLUDING BUT NOT LIMITED TO THE WARRANTIES OF MERCHANTABILITY, FITNESS
// FOR A PARTICULAR PURPOSE AND NONINFRINGEMENT. IN NO EVENT SHALL THE AUTHORS OR
// COPYRIGHT HOLDERS BE LIABLE FOR ANY CLAIM, DAMAGES OR OTHER LIABILITY, WHETHER
// IN AN ACTION OF CONTRACT, TORT OR OTHERWISE, ARISING FROM, OUT OF OR IN
// CONNECTION WITH THE SOFTWARE OR THE USE OR OTHER DEALINGS IN THE SOFTWARE.

#include <iostream>
#include <stdlib.h>
#include <unistd.h>
#include "CommandLineParser.hpp"
#include "PiPedalException.hpp"
#include <filesystem>
#include <stdlib.h>
#include "WriteTemplateFile.hpp"
#include <fstream>
#include "SetWifiConfig.hpp"
#include "SysExec.hpp"
#include <sys/wait.h>
#include <pwd.h>
#include "JackServerSettings.hpp"

#define SS(x) ( ((std::stringstream&)(std::stringstream() << x )).str())

using namespace std;
using namespace pipedal;

#define SERVICE_ACCOUNT_NAME "pipedal_d"
#define SERVICE_GROUP_NAME "pipedal_d"
#define JACK_SERVICE_ACCOUNT_NAME "jack"
#define AUDIO_SERVICE_GROUP_NAME "audio"
#define JACK_SERVICE_GROUP_NAME AUDIO_SERVICE_GROUP_NAME

#define SYSTEMCTL_BIN "/usr/bin/systemctl"
#define GROUPADD_BIN "/usr/sbin/groupadd"
#define USERADD_BIN "/usr/sbin/useradd"
#define USERMOD_BIN "/usr/sbin/usermod"
#define CHGRP_BIN "/usr/bin/chgrp"
#define CHOWN_BIN "/usr/bin/chown"
#define CHMOD_BIN "/usr/bin/chmod"

#define SERVICE_PATH "/usr/lib/systemd/system"
#define NATIVE_SERVICE "pipedald"
#define SHUTDOWN_SERVICE "pipedalshutdownd"
#define JACK_SERVICE "jack"

std::filesystem::path GetServiceFileName(const std::string &serviceName)
{
    return std::filesystem::path(SERVICE_PATH) / (serviceName + ".service");
}

std::filesystem::path findOnPath(const std::string &command)
{
    std::string path = getenv("PATH");
    std::vector<std::string> paths;
    size_t t = 0;
    while (t < path.length())
    {
        size_t pos = path.find(':', t);
        if (pos == string::npos)
        {
            pos = path.length();
        }
        std::string thisPath = path.substr(t, pos - t);
        std::filesystem::path path = std::filesystem::path(thisPath) / command;
        if (std::filesystem::exists(path))
        {
            return path;
        }
        t = pos + 1;
    }
    std::stringstream s;
    s << "'" << command << "' is not installed.";
    throw PiPedalException(s.str());
}

void EnableService()
{
    if (sysExec(SYSTEMCTL_BIN " enable " NATIVE_SERVICE ".service") != EXIT_SUCCESS)
    {
        cout << "Error: Failed to enable the " NATIVE_SERVICE " service.";
    }
    if (sysExec(SYSTEMCTL_BIN " enable " SHUTDOWN_SERVICE ".service") != EXIT_SUCCESS)
    {
        cout << "Error: Failed to enable the " SHUTDOWN_SERVICE " service.";
    }
}
void DisableService()
{
    if (sysExec(SYSTEMCTL_BIN " disable " NATIVE_SERVICE ".service") != EXIT_SUCCESS)
    {
        cout << "Error: Failed to disable the " NATIVE_SERVICE " service.";
    }
    if (sysExec(SYSTEMCTL_BIN " disable " SHUTDOWN_SERVICE ".service") != EXIT_SUCCESS)
    {
        cout << "Error: Failed to disable the " SHUTDOWN_SERVICE " service.";
    }
}

void StopService(bool excludeShutdownService = false)
{
    if (sysExec(SYSTEMCTL_BIN " stop " NATIVE_SERVICE ".service") != EXIT_SUCCESS)
    {
        cout << "Error: Failed to stop the " NATIVE_SERVICE " service.";
    }
    if (!excludeShutdownService)
    {
        if (sysExec(SYSTEMCTL_BIN " stop " SHUTDOWN_SERVICE ".service") != EXIT_SUCCESS)
        {
            cout << "Error: Failed to stop the " SHUTDOWN_SERVICE " service.";
        }
    }
    if (sysExec(SYSTEMCTL_BIN " stop " JACK_SERVICE ".service") != EXIT_SUCCESS)
    {
        throw PiPedalException("Failed to stop the " JACK_SERVICE " service.");
    }
}

void StartService(bool excludeShutdownService = false)
{

    silentSysExec("/usr/bin/pulseaudio --kill"); // interferes with Jack audio service startup.
    if (!excludeShutdownService)
    {
        if (sysExec(SYSTEMCTL_BIN " start " SHUTDOWN_SERVICE ".service") != EXIT_SUCCESS)
        {
            throw PiPedalException("Failed to start the " SHUTDOWN_SERVICE " service.");
        }
    }
    if (sysExec(SYSTEMCTL_BIN " start " NATIVE_SERVICE ".service") != EXIT_SUCCESS)
    {
        throw PiPedalException("Failed to start the " NATIVE_SERVICE " service.");
    }
    JackServerSettings serverSettings;
    serverSettings.ReadJackConfiguration();
    if (serverSettings.IsValid())
    {
        if (sysExec(SYSTEMCTL_BIN " start " JACK_SERVICE ".service") != EXIT_SUCCESS)
        {
            throw PiPedalException("Failed to start the " JACK_SERVICE " service.");
        }
    }
}
void RestartService(bool excludeShutdownService)
{

    StopService(excludeShutdownService);
    StartService(excludeShutdownService);
}

static bool userExists(const char *userName)
{
    struct passwd pwd;
    struct passwd *result;
    char *buf;
    size_t bufsize;
    int s;

    bufsize = sysconf(_SC_GETPW_R_SIZE_MAX);
    if (bufsize == -1)   /* Value was indeterminate */
        bufsize = 16384; /* Should be more than enough */

    buf = (char *)malloc(bufsize);
    if (buf == NULL)
    {
        perror("malloc");
        exit(EXIT_FAILURE);
    }

    s = getpwnam_r(userName, &pwd, buf, bufsize, &result);
    if (result == NULL)
    {
        return false;
    }
    return true;
}

static void RemoveLine(const std::string&path, const std::string lineToRemove)
{
    std::vector<std::string> lines;
    try
    {
        if (std::filesystem::exists(path))
        {
            {
                ifstream f(path);
                if (!f.is_open())
                {
                    throw PiPedalException(SS("Can't open " << path));
                }
                while (true)
                {
                    std::string line;
                    if (f.eof())
                        break;
                    std::getline(f, line);
                    if (line != lineToRemove)
                    {
                        lines.push_back(line);
                    }
                }
            }

            {
                std::ofstream f(path);
                if (!f.is_open())
                {
                    throw PiPedalException(SS("Can't write to " << path));
                }
                for (auto&line: lines)
                {
                    f << line << endl;
                }
            }
        }
    }
    catch (const std::exception &e)
    {
        cout  << "Failed to update " << path << ". " << e.what();
    }
}

const std::string PAM_LINE = "JACK_PROMISCUOUS_SERVER      DEFAULT=" JACK_SERVICE_GROUP_NAME;
void UninstallPamEnv()
{
    RemoveLine(
        "/etc/security/pam_env.conf",
        PAM_LINE
    );
}
void InstallPamEnv()
{
    std::string newLine = PAM_LINE;
    std::vector<std::string> lines;
    std::filesystem::path path = "/etc/security/pam_env.conf";
    try
    {
        if (std::filesystem::exists(path))
        {
            {
                ifstream f(path);
                if (!f.is_open())
                {
                    throw PiPedalException(SS("Can't open " << path));
                }
                while (true)
                {
                    std::string line;
                    if (f.eof())
                        break;
                    std::getline(f, line);
                    lines.push_back(line);
                }
            }

            for (auto &line : lines)
            {
                if (line == newLine)
                {
                    return;
                }
            }
            lines.push_back(newLine);

            {
                std::ofstream f(path);
                if (!f.is_open())
                {
                    throw PiPedalException(SS("Can't write to " << path));
                }
                for (auto&line: lines)
                {
                    f << line << endl;
                }
            }
        }
    }
    catch (const std::exception &e)
    {
        cout  << "Failed to update " << path << ". " << e.what();
    }
}

void InstallLimits()
{
    if (sysExec(GROUPADD_BIN " -f " AUDIO_SERVICE_GROUP_NAME) != EXIT_SUCCESS)
    {
        throw PiPedalException("Failed to create audio service group.");
    }

    std::filesystem::path limitsConfig = "/usr/security/pipedal.conf";

    if (!std::filesystem::exists(limitsConfig))
    {
        ofstream output(limitsConfig);
        output << "# Realtime priority group used by pipedal/jack daemon" << endl;
        output << "@audio   -  rtprio     95" << endl;
        output << "@audio   -  memlock    unlimited" << endl;
    }
}

void UninstallLimits()
{
    std::filesystem::path limitsConfig = "/usr/security/pipedal.conf";

    if (std::filesystem::exists(limitsConfig))
    {
        std::filesystem::remove(limitsConfig);
    }
}

void MaybeStartJackService()
{
    std::filesystem::path drcFile = "/etc/jackdrc";

    if (std::filesystem::exists(drcFile) && std::filesystem::file_size(drcFile) != 0)
    {
        sysExec(SYSTEMCTL_BIN " start jack");
    }
    else
    {
        silentSysExec(SYSTEMCTL_BIN " mask jack");
    }
}
void InstallJackService()
{
    InstallLimits();
    InstallPamEnv();
    if (sysExec(GROUPADD_BIN " -f " JACK_SERVICE_GROUP_NAME) != EXIT_SUCCESS)
    {
        throw PiPedalException("Failed to create jack service group.");
    }
    if (!userExists(JACK_SERVICE_ACCOUNT_NAME))
    {
        if (sysExec(USERADD_BIN " " JACK_SERVICE_ACCOUNT_NAME " -g " JACK_SERVICE_GROUP_NAME " -M -N -r") != EXIT_SUCCESS)
        {
            //  throw PiPedalException("Failed to create service account.");
        }
        // lock account for login.
        silentSysExec("passwd -l " JACK_SERVICE_ACCOUNT_NAME);
    } 
    // Add to audio groups.
    // sysExec(USERMOD_BIN " -a -G " JACK_SERVICE_GROUP_NAME " " JACK_SERVICE_ACCOUNT_NAME);
    sysExec(USERMOD_BIN " -a -G" AUDIO_SERVICE_GROUP_NAME " " JACK_SERVICE_ACCOUNT_NAME);

    // If ONBOARDING, add to bluetooth group.
    #ifdef ONBOARDING
        sysExec(USERMOD_BIN " -a -G bluetooth " JACK_SERVICE_ACCOUNT_NAME);
    #endif

    // deploy the systemd service file
    std::map<std::string, std::string> map; // nothing to customize.

    WriteTemplateFile(map, std::filesystem::path("/etc/pipedal/templateJack.service"), GetServiceFileName(JACK_SERVICE));

    MaybeStartJackService();
}


int SudoExec(char **argv)
{
    int pbPid;
    int returnValue = 0;

    if ((pbPid = fork()) == 0)
    {
        execv(argv[0], argv);
        exit(-1);
    }
    else
    {
        waitpid(pbPid, &returnValue, 0);
        int exitStatus = WEXITSTATUS(returnValue);
        return exitStatus;
    }
}

void Uninstall()
{
    StopService();
    DisableService();
    silentSysExec(SYSTEMCTL_BIN " stop jack");
    silentSysExec(SYSTEMCTL_BIN " disable jack");
    std::filesystem::remove("/usr/bin/systemd/system/" SHUTDOWN_SERVICE ".service");
    std::filesystem::remove("/usr/bin/systemd/system/" NATIVE_SERVICE ".service");
    std::filesystem::remove("/usr/bin/systemd/system/" JACK_SERVICE ".service");
    UninstallPamEnv();
    UninstallLimits();
    sysExec(SYSTEMCTL_BIN " daemon-reload");

}


void Install(const std::filesystem::path &programPrefix, const std::string endpointAddress)
{
    if (sysExec(GROUPADD_BIN " -f " AUDIO_SERVICE_GROUP_NAME) != EXIT_SUCCESS)
    {
        throw PiPedalException("Failed to create audio service group.");
    }

    InstallJackService();
    auto endpos = endpointAddress.find_last_of(':');
    if (endpos == string::npos)
    {
        throw PiPedalException("Invalid endpoint address: " + endpointAddress);
    }
    uint16_t port;
    auto strPort = endpointAddress.substr(endpos + 1);
    try
    {
        auto lport = std::stoul(strPort);
        if (lport == 0 || lport >= std::numeric_limits<uint16_t>::max())
        {
            throw PiPedalException("out of range.");
        }
        port = (uint16_t)lport;
        std::stringstream s;
        s << port;
        strPort = s.str(); // normalized.
    }
    catch (const std::exception &)
    {
        std::stringstream s;
        s << "Invalid port number: " << strPort;
        throw PiPedalException(s.str());
    }

    bool authBindRequired = port < 512;

    // Create and configure service account.

    if (sysExec(GROUPADD_BIN " -f " SERVICE_GROUP_NAME) != EXIT_SUCCESS)
    {
        throw PiPedalException("Failed to create service group.");
    }

    if (!userExists(SERVICE_ACCOUNT_NAME))
    {
<<<<<<< HEAD
        if (sysExec(USERADD_BIN " " SERVICE_ACCOUNT_NAME " -g " SERVICE_GROUP_NAME " -m -N -r") != EXIT_SUCCESS)
=======
        if (sysExec(USERADD_BIN " " SERVICE_ACCOUNT_NAME " -g " SERVICE_GROUP_NAME " -m --home /var/pipedal/home -N -r") != EXIT_SUCCESS)
>>>>>>> 0ff4e274
        {
            //  throw PiPedalException("Failed to create service account.");
        }
        // lock account for login.
        silentSysExec("passwd -l " SERVICE_ACCOUNT_NAME);
    } 

    // Add to audio groups.
    sysExec(USERMOD_BIN " -a -G  " AUDIO_SERVICE_GROUP_NAME " " SERVICE_ACCOUNT_NAME);

    // create and configure /var directory.

    std::filesystem::path varDirectory("/var/pipedal");
    std::filesystem::create_directory(varDirectory);

    {
        std::stringstream s;
        s << CHGRP_BIN " " SERVICE_GROUP_NAME " " << varDirectory.c_str();
        sysExec(s.str().c_str());
    }
    {
        std::stringstream s;
        s << CHOWN_BIN << " " << SERVICE_ACCOUNT_NAME << " " << varDirectory.c_str();
        sysExec(s.str().c_str());
    }

    {
        std::stringstream s;
        s << CHMOD_BIN << " 775 " << varDirectory.c_str();
        sysExec(s.str().c_str());
    }
    {
        std::stringstream s;
        s << CHMOD_BIN << " g+s " << varDirectory.c_str(); // child files/directories inherit ownership.
        sysExec(s.str().c_str());
    }

    // authbind port.

    if (authBindRequired)
    {
        std::filesystem::create_directories("/etc/authbind/byport");
        std::filesystem::path portAuthFile = std::filesystem::path("/etc/authbind/byport") / strPort;

        {
            // create it.
            std::ofstream f(portAuthFile);
            if (!f.is_open()) {
                throw PiPedalException("Failed to create " + portAuthFile.string());
            }
        }
        {
            // own it.
            std::stringstream s;
            s << CHOWN_BIN << " " SERVICE_ACCOUNT_NAME " " << portAuthFile.c_str();
            sysExec(s.str().c_str());
        }
        {
            // group own it.
            std::stringstream s;
            s << CHGRP_BIN << " " SERVICE_GROUP_NAME " " << portAuthFile.c_str();
            sysExec(s.str().c_str());
        }
        {
            std::stringstream s;
            s << CHMOD_BIN << " 770 " << portAuthFile.c_str();
            sysExec(s.str().c_str());
        }
    }

    cout << "Creating Systemd file." << endl;

    std::map<string, string> map;

    int shutdownPort = 3147;
    map["DESCRIPTION"] = "PiPedal Web Service";
    {
        std::stringstream s;

        if (authBindRequired)
        {
            s << findOnPath("authbind").string() << " --deep ";
        }
        s
            << (programPrefix / "bin/pipedald").string()
            << " /etc/pipedal/config /etc/pipedal/react -port " << endpointAddress << " -systemd -shutdownPort " << shutdownPort;

        map["COMMAND"] = s.str();
    }
    WriteTemplateFile(map, std::filesystem::path("/etc/pipedal/template.service"), GetServiceFileName(NATIVE_SERVICE));

    map["DESCRIPTION"] = "PiPedal Shutdown Service";
    {
        std::stringstream s;

        s
            << (programPrefix / "bin/pipedalshutdownd").string()
            << " -port " << shutdownPort;

        map["COMMAND"] = s.str();
    }
    WriteTemplateFile(map, std::filesystem::path("/etc/pipedal/templateShutdown.service"), GetServiceFileName(SHUTDOWN_SERVICE));

    sysExec(SYSTEMCTL_BIN " daemon-reload");

    cout << "Starting services" << endl;
    RestartService(false);
    EnableService();

    cout << "Complete" << endl;
}


int main(int argc, char **argv)
{
    CommandLineParser parser;
    bool install = false;
    bool uninstall = false;
    bool help = false;
    bool helpError = false;
    bool stop = false, start = false;
    bool enable = false, disable = false, restart = false;
    bool enable_ap = false, disable_ap = false;
    bool nopkexec = false;
    bool excludeShutdownService = false;
    std::string prefixOption;
    std::string portOption;

    parser.AddOption("--nopkexec", &nopkexec); // strictly a debugging aid.
    parser.AddOption("--install", &install);
    parser.AddOption("--uninstall", &uninstall);
    parser.AddOption("--stop", &stop);
    parser.AddOption("--start", &start);
    parser.AddOption("--enable", &enable);
    parser.AddOption("--disable", &disable);
    parser.AddOption("--restart", &restart);
    parser.AddOption("-h", &help);
    parser.AddOption("--help", &help);
    parser.AddOption("--prefix", &prefixOption);
    parser.AddOption("--port", &portOption);
    parser.AddOption("--enable_ap", &enable_ap);
    parser.AddOption("--disable_ap", &disable_ap);
    parser.AddOption("--excludeShutdownService", &excludeShutdownService); // private (unstable) option used by shutdown service.
    try
    {
        parser.Parse(argc, (const char **)argv);

        int actionCount = install + uninstall + stop + start + enable + disable + enable_ap + disable_ap + restart;
        if (actionCount > 1)
        {
            throw PiPedalException("Please provide only one action.");
        }
        if (actionCount == 0)
        {
            help = true;
        }
        if (enable_ap)
        {
            if (parser.Arguments().size() != 4)
            {
                cout << "Error: "
                     << "Incorrect number of arguments supplied for --enable_ap option." << endl;
                helpError = true;
            }
        }
        else
        {
            if (parser.Arguments().size() != 0)
            {
                cout << "Error: Unexpected argument : " << parser.Arguments()[0] << endl;
                helpError = true;
            }
        }
    }
    catch (const std::exception &e)
    {
        std::string s = e.what();
        cout << "Error: " << s << endl;
        helpError = true;
    }

    if (help || helpError)
    {
        if (helpError)
            cout << endl;

        cout << "pipedalconfig - Post-install configuration for pipdeal" << endl
             << "Copyright (c) 2022 Robin Davies. All rights reserved." << endl
             << endl
             << "Syntax:" << endl
             << "    pipedalconfig [Options...]" << endl
             << "Options: " << endl
             << "    -h --help     Display this message." << endl
             << endl
             << "    --install     Install services and service accounts." << endl
             << endl
             << "    --prefix      Either /usr/local or /usr as appropriate for the install" << endl
             << "                  (only valid with the -install option). Usually determined " << endl
             << "                  automatically." << endl
             << endl
             << "    --uninstall   Remove installed services." << endl
             << endl
             << "    --enable      Start the pipedal service at boot time." << endl
             << endl
             << "    --disable     Do not start the pipedal service at boot time." << endl
             << endl
             << "    --stop        Stop the pipedal services." << endl
             << endl
             << "    --start       Start the pipedal services." << endl
             << endl
             << "    --restart     Restart the pipedal services." << endl
             << endl
             << "    --port        Port for the web server (only with -install option)." << endl
             << "                  Either a port (e.g. '81'), or a full endpoint (e.g.: " << endl
             << "                 '127.0.0.1:8080'). If no address is specified, the " << endl
             << "                  web server will listen on 0.0.0.0 (any)." << endl
             << endl
             << "   --enable_ap <country_code> <ssid> <wep_password> <channel>" << endl
             << "                  Enable the Wi-Fi access point. <country_code> is the " << endl
             << "                  2-letter ISO-3166 country code for the country in " << endl
             << "                  which you are currently located. The country code " << endl
             << "                  determines which channels may be legally used in (and " << endl
             << "                  which features need to be enabled) in order to use a " << endl
             << "                  Wi-Fi channel in your legislative regime." << endl
             << endl
             << "   --disable_ap    Disabled the Wi-Fi access point." << endl
             << endl
             << "Description:" << endl
             << "    pipedalconfig performs post-install configuration of pipedal." << endl
             << endl;
        exit(helpError ? EXIT_FAILURE : EXIT_SUCCESS);
    }
    if (portOption.size() != 0 && !install)
    {
        cout << "Error: -port option can only be specified with the -install option." << endl;
        exit(EXIT_FAILURE);
    }

    auto uid = getuid();
    if (uid != 0 && !nopkexec)
    {
        // re-execute with PKEXEC in order to prompt for SUDO credentials once only.
        std::vector<char *> args;
        std::string pkexec = "/usr/bin/pkexec"; // staged because "ISO C++ forbids converting a string constant to std::vector<char*>::value_type"(!)
        args.push_back((char *)(pkexec.c_str()));

        std::string sPath = getSelfExePath();
        args.push_back(const_cast<char *>(sPath.c_str()));
        for (int arg = 1; arg < argc; ++arg)
        {
            args.push_back(const_cast<char *>(argv[arg]));
        }

        args.push_back(nullptr);

        char **rawArgv = &args[0];
        return SudoExec(rawArgv);
    }

    try
    {
        if (install)
        {
            std::filesystem::path prefix;
            if (prefixOption.length() != 0)
            {
                prefix = std::filesystem::path(prefixOption);
            }
            else
            {
                prefix = std::filesystem::path(argv[0]).parent_path().parent_path();

                std::filesystem::path pipedalPath = prefix / "bin/pipedald";
                if (!std::filesystem::exists(pipedalPath))
                {
                    std::stringstream s;
                    s << "Can't find pipedald executable at " << pipedalPath << ". Try again using the -prefix option.";
                    throw PiPedalException(s.str());
                }
            }

            if (portOption == "")
            {
                portOption = "80";
            }
            if (portOption.find(':') == string::npos)
            {
                portOption = "0.0.0.0:" + portOption;
            }
            Install(prefix, portOption);
        }
        else if (uninstall)
        {
            Uninstall();
        }
        else if (stop)
        {
            StopService();
        }
        else if (start)
        {
            StartService();
        }
        else if (restart)
        {
            RestartService(excludeShutdownService);
        }
        else if (enable)
        {
            EnableService();
        }
        else if (disable)
        {
            DisableService();
        }
        else if (enable_ap)
        {
            auto argv = parser.Arguments();
            WifiConfigSettings settings;
            settings.valid_ = true;
            settings.enable_ = true;
            settings.countryCode_ = argv[0];
            settings.hotspotName_ = argv[1];
            settings.password_ = argv[2];
            settings.channel_ = argv[3];
            settings.hasPassword_ = settings.password_.length() != 0;

            SetWifiConfig(settings);
        }
        else if (disable_ap)
        {
            WifiConfigSettings settings;
            settings.valid_ = true;
            settings.enable_ = false;
            SetWifiConfig(settings);
        }
    }
    catch (const std::exception &e)
    {
        cout << "Error: " << e.what() << endl;
        exit(EXIT_FAILURE);
    }
}<|MERGE_RESOLUTION|>--- conflicted
+++ resolved
@@ -448,11 +448,7 @@
 
     if (!userExists(SERVICE_ACCOUNT_NAME))
     {
-<<<<<<< HEAD
-        if (sysExec(USERADD_BIN " " SERVICE_ACCOUNT_NAME " -g " SERVICE_GROUP_NAME " -m -N -r") != EXIT_SUCCESS)
-=======
         if (sysExec(USERADD_BIN " " SERVICE_ACCOUNT_NAME " -g " SERVICE_GROUP_NAME " -m --home /var/pipedal/home -N -r") != EXIT_SUCCESS)
->>>>>>> 0ff4e274
         {
             //  throw PiPedalException("Failed to create service account.");
         }
