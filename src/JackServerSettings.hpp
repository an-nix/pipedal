--- conflicted
+++ resolved
@@ -31,13 +31,9 @@
         bool isOnboarding_ = true;
         bool isJackAudio_ = JACK_HOST ? true : false;
         bool rebootRequired_ = false;
-<<<<<<< HEAD
-        std::string alsaDevice_;
-=======
         std::string alsaInputDevice_;
         std::string alsaOutputDevice_;
         std::string alsaDevice_; // legacy
->>>>>>> 86f39a9b
         uint64_t sampleRate_ = 0;
         uint32_t bufferSize_ = 64;
         uint32_t numberOfBuffers_ = 3;
@@ -45,12 +41,6 @@
     public:
         JackServerSettings();
         JackServerSettings(
-<<<<<<< HEAD
-            const std::string alsaInputDevice,
-            uint64_t sampleRate, uint32_t bufferSize, uint32_t numberOfBuffers)
-            : valid_(true),
-              alsaDevice_(alsaInputDevice),
-=======
             const std::string &alsaInputDevice,
             const std::string &alsaOutputDevice,
             uint64_t sampleRate,
@@ -59,7 +49,6 @@
             : valid_(true),
               alsaInputDevice_(alsaInputDevice),
               alsaOutputDevice_(alsaOutputDevice),
->>>>>>> 86f39a9b
               sampleRate_(sampleRate),
               bufferSize_(bufferSize),
               numberOfBuffers_(numberOfBuffers),
@@ -71,14 +60,10 @@
 
         uint32_t GetBufferSize() const { return bufferSize_; }
         uint32_t GetNumberOfBuffers() const { return numberOfBuffers_; }
-<<<<<<< HEAD
-        const std::string &GetAlsaInputDevice() const { return alsaDevice_; }
-=======
         const std::string &GetAlsaInputDevice()  const { return alsaInputDevice_; }
         const std::string &GetAlsaOutputDevice() const { return alsaOutputDevice_; }
         const std::string &GetLegacyAlsaDevice() const { return alsaDevice_; } //legacy
         void SetLegacyAlsaDevice(const std::string &d) { alsaDevice_ = d; }
->>>>>>> 86f39a9b
         void UseDummyAudioDevice() {
             this->valid_ = true;
             if (sampleRate_ == 0) sampleRate_ = 48000;
@@ -94,17 +79,6 @@
 
         bool IsValid() const { return valid_; }
 
-<<<<<<< HEAD
-        // JackServerSettings(uint64_t sampleRate, uint32_t bufferSize, uint32_t numberOfBuffers)
-        // {
-        //     this->valid_ = true;
-        //     this->rebootRequired_ = true;
-        //     this->sampleRate_ = sampleRate;
-        //     this->bufferSize_ = bufferSize;
-        //     this->numberOfBuffers_ = numberOfBuffers;
-        // }
-=======
->>>>>>> 86f39a9b
         void WriteDaemonConfig(); // requires root perms.
         void SetRebootRequired(bool value)
         {
@@ -117,16 +91,12 @@
 
         bool Equals(const JackServerSettings &other) const
         {
-<<<<<<< HEAD
-            return this->alsaDevice_ == other.alsaDevice_ && this->sampleRate_ == other.sampleRate_ && this->bufferSize_ == other.bufferSize_ && this->numberOfBuffers_ == other.numberOfBuffers_;
-=======
         return this->alsaInputDevice_  == other.alsaInputDevice_ &&
                    this->alsaOutputDevice_ == other.alsaOutputDevice_ &&
                    this->alsaDevice_       == other.alsaDevice_ &&
                    this->sampleRate_       == other.sampleRate_ &&
                    this->bufferSize_       == other.bufferSize_ &&
                    this->numberOfBuffers_  == other.numberOfBuffers_;
->>>>>>> 86f39a9b
         }
 
         DECLARE_JSON_MAP(JackServerSettings);
