--- conflicted
+++ resolved
@@ -517,11 +517,8 @@
         result.sampleRates_.push_back(48000);
         result.minBufferSize_ = 16;
         result.maxBufferSize_ = 1024;
-<<<<<<< HEAD
-=======
         result.supportsCapture_ = true;
         result.supportsPlayback_ = true;
->>>>>>> 86f39a9b
         return result;
     }
     
