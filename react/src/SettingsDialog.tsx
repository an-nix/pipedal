--- conflicted
+++ resolved
@@ -547,14 +547,8 @@
 
                                     </div>
                                 </ButtonBase>
-<<<<<<< HEAD
                                 <ButtonBase
                                     style={{display: "none"}}
-=======
-                                
-                                <ButtonBase 
-                                    style={{display: "none"}} 
->>>>>>> 046ffff5
                                     className={classes.setting} disabled={!this.state.wifiConfigSettings.valid}
                                     onClick={() => this.handleShowGovernorSettingsDialogDialog()}  >
                                     <SelectHoverBackground selected={false} showHover={true} />
