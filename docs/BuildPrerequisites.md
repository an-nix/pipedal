### Build Prerequisites

Run the following commands to install build tools required by the PiPedal build.

    # install CMake
    sudo apt update
    sudo apt upgrade
    sudo apt install -y cmake ninja-build build-essential g++ git

The PiPedal build process also requires version 12 or later of `node.js`. Type `node --version` to see if you have a version 
of `node.js` installed already. Otherwise run the following commands as root to install a current version of version of `node.js`: 


   sudo apt install nodejs npm curl


If your distribution doesn't provide a suitable version of nodejs, 
please refer to the `node.js` website for instructions on [how to install the latest version of `node.js`](https://nodejs.org/en/download) directly.

Run the following commands to install dependent libraries required by the PiPedal build.
 
    sudo apt update 
    sudo apt upgrade
    
    sudo apt install -y liblilv-dev libboost-dev  \
        libsystemd-dev catch libasound2-dev uuid-dev \
        authbind libavahi-client-dev  libnm-dev libicu-dev \
        libsdbus-c++-dev libzip-dev google-perftools \
        libgoogle-perftools-dev \
<<<<<<< HEAD
        libpipewire-0.3-dev libbz2-dev
    
=======
        libpipewire-0.3-dev
>>>>>>> 86f39a9b

### Installing Sources

If you are using Visual Studio Code, install the following Extensions:

- C/C++ Extension Pack (Microsoft).
- CMake Tools (Microsoft)

Clone the `rerdavies/pipedal` package from github. Use the source control tools from Visual Studio Code, or

    cd ~/src    # or wherever you keep your source repositories.
    git clone https://github.com/rerdavies/pipedal.git

In the project root, run the following commands to initialize and update PiPedal submodules. These steps
must be performed even if you used Visual Studio Code to initially install the project.

    cd ~/src/pipedal
    git submodule update --init --recursive
   
Run the following command to install and configure React dependencies.

    cd ~/src/pipedal
    ./react-config   # Configure React NPM dependencies.

And one final step. Edit the file `/etc/sysctl.conf`, and add or increase the value for the maximum number of watchable user 
files:

    fs.inotify.max_user_watches=524288

Then run `sudo sysctl -p` to get the change to take effect. Visual Studio Code and the React Debug server both need this 
setting to run properly. Older versions of Raspberry Pi OS set this value too low; and I am not honestly sure whether current 
versions of Raspberry Pi OS have fixed the problem.
   
--------------------------   
[<< Building PiPedal from Source](BuildingPiPedalFromSource.md) | [Up](Documentation.md) | [The Build System >>](TheBuildSystem.md)
 <|MERGE_RESOLUTION|>--- conflicted
+++ resolved
@@ -27,12 +27,8 @@
         authbind libavahi-client-dev  libnm-dev libicu-dev \
         libsdbus-c++-dev libzip-dev google-perftools \
         libgoogle-perftools-dev \
-<<<<<<< HEAD
         libpipewire-0.3-dev libbz2-dev
     
-=======
-        libpipewire-0.3-dev
->>>>>>> 86f39a9b
 
 ### Installing Sources
 
