## Installing PiPedal

### Install for Ubuntu or Raspberry Pi OS (64-bit)

Download the most recent Debian (.deb) package for your platform:

- [Raspberry Pi OS (64-bit) v0.9.11-rc-2](https://github.com/rerdavies/pipedal/releases/download/v0.9.11-rc-2/pipedal_0.9.11_arm64.deb)

Install the package by running 

```
  sudo apt update
  cd ~/Downloads  
<<<<<<< HEAD
  sudo apt-get install ./pipedal_0.9.11_arm64.deb
=======
  sudo dpkg --install pipedal_0.9.11_arm64.deb
>>>>>>> e5eb5007
```
On Raspberry Pi OS, if you have a graphical desktop installed, you can also install package by double-clicking on the downloaded package in the File Manager.


After installing, follow the instructions in [Configuring PiPedal after Installation](Configuring.md).
--------
[<< System Requirements](SystemRequirements.md) | [Up](Documentation.md) | [Configuring PiPedal after Installation >>](Configuring.md)<|MERGE_RESOLUTION|>--- conflicted
+++ resolved
@@ -11,11 +11,7 @@
 ```
   sudo apt update
   cd ~/Downloads  
-<<<<<<< HEAD
-  sudo apt-get install ./pipedal_0.9.11_arm64.deb
-=======
   sudo dpkg --install pipedal_0.9.11_arm64.deb
->>>>>>> e5eb5007
 ```
 On Raspberry Pi OS, if you have a graphical desktop installed, you can also install package by double-clicking on the downloaded package in the File Manager.
 
